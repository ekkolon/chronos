name: CI
on:
  push:
    branches:
      - main
  pull_request:

jobs:
  main:
    runs-on: ubuntu-latest
    strategy:
      matrix:
        node-version: [18]
    steps:
      - uses: actions/checkout@v3
        with:
          fetch-depth: 0

      - uses: pnpm/action-setup@v2
        with:
          version: 8

      - name: Use Node.js ${{ matrix.node-version }}
        uses: actions/setup-node@v3
        with:
          node-version: ${{ matrix.node-version }}
          cache: 'pnpm'

      - uses: nrwl/nx-set-shas@v3

      - name: Install dependencies
        run: pnpm install

<<<<<<< HEAD
      # The following job would fail without the `--libs-and-apps` flag.
      # We currently don't auto-format this file after it has changed
      # and therefore using the flag works around that issue by limiting
      # the directories being checked to nx project directories only.
=======
      # In CI mode we only want to check for un-formatted files in Nx project directories
>>>>>>> 06c487f9
      - run: npx nx format:check --libs-and-apps

      - run: npx nx affected -t lint --parallel=3 --exclude playground
      - run: npx nx affected -t test --parallel=3 --exclude playground
      - run: npx nx affected -t build --parallel=3 --exclude playground<|MERGE_RESOLUTION|>--- conflicted
+++ resolved
@@ -31,14 +31,10 @@
       - name: Install dependencies
         run: pnpm install
 
-<<<<<<< HEAD
       # The following job would fail without the `--libs-and-apps` flag.
       # We currently don't auto-format this file after it has changed
       # and therefore using the flag works around that issue by limiting
       # the directories being checked to nx project directories only.
-=======
-      # In CI mode we only want to check for un-formatted files in Nx project directories
->>>>>>> 06c487f9
       - run: npx nx format:check --libs-and-apps
 
       - run: npx nx affected -t lint --parallel=3 --exclude playground
